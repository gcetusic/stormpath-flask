"""Run tests against our custom views."""


from flask.ext.stormpath.models import User

from .helpers import StormpathTestCase


class TestRegister(StormpathTestCase):
    """Test our registration view."""

    def test_default_fields(self):
        # By default, we'll register new users with first name, last name,
        # email, and password.
        with self.app.test_client() as c:

            # Ensure that missing fields will cause a failure.
            resp = c.post('/register', data={
                'email': 'r@rdegges.com',
                'password': 'woot1LoveCookies!',
            })
            self.assertEqual(resp.status_code, 200)

            # Ensure that valid fields will result in a success.
            resp = c.post('/register', data={
                'given_name': 'Randall',
                'middle_name': 'Clark',
                'surname': 'Degges',
                'email': 'r@rdegges.com',
                'password': 'woot1LoveCookies!',
            })
            self.assertEqual(resp.status_code, 302)

    def test_disable_all_except_mandatory(self):
        # Here we'll disable all the fields except for the mandatory fields:
        # email and password.
        self.app.config['STORMPATH_ENABLE_GIVEN_NAME'] = False
        self.app.config['STORMPATH_ENABLE_MIDDLE_NAME'] = False
        self.app.config['STORMPATH_ENABLE_SURNAME'] = False

        with self.app.test_client() as c:

            # Ensure that missing fields will cause a failure.
            resp = c.post('/register', data={
                'email': 'r@rdegges.com',
            })
            self.assertEqual(resp.status_code, 200)

            # Ensure that valid fields will result in a success.
            resp = c.post('/register', data={
                'email': 'r@rdegges.com',
                'password': 'woot1LoveCookies!',
            })
            self.assertEqual(resp.status_code, 302)

    def test_require_settings(self):
        # Here we'll change our backend behavior such that users *can* enter a
        # first and last name, but they aren't required server side.
        # email and password.
        self.app.config['STORMPATH_REQUIRE_GIVEN_NAME'] = False
        self.app.config['STORMPATH_REQUIRE_SURNAME'] = False

        with self.app.test_client() as c:

            # Ensure that registration works *without* given name and surname
            # since they aren't required.
            resp = c.post('/register', data={
                'email': 'r@rdegges.com',
                'password': 'woot1LoveCookies!',
            })
            self.assertEqual(resp.status_code, 302)

            # Find our user account that was just created, and ensure the given
            # name and surname fields were set to our default string.
            user = User.from_login('r@rdegges.com', 'woot1LoveCookies!')
            self.assertEqual(user.given_name, 'Anonymous')
            self.assertEqual(user.surname, 'Anonymous')

    def test_error_messages(self):
        with self.app.test_client() as c:

            # Ensure that an error is raised if an invalid password is
            # specified.
            resp = c.post('/register', data={
                'given_name': 'Randall',
                'surname': 'Degges',
                'email': 'r@rdegges.com',
                'password': 'hilol',
            })
            self.assertEqual(resp.status_code, 200)
<<<<<<< HEAD
            self.assertTrue('Account password minimum length not satisfied.' in resp.data)
            self.assertFalse("developerMessage" in resp.data.decode('utf-8'))
=======
            self.assertTrue(
                'Account password minimum length not satisfied.' in
                resp.data.decode('utf-8'))
>>>>>>> d628c5b4

            resp = c.post('/register', data={
                'given_name': 'Randall',
                'surname': 'Degges',
                'email': 'r@rdegges.com',
                'password': 'hilolwoot1',
            })
            self.assertEqual(resp.status_code, 200)
<<<<<<< HEAD
            self.assertTrue('Password requires at least 1 uppercase character.' in resp.data)
            self.assertFalse("developerMessage" in resp.data.decode('utf-8'))
=======
            self.assertTrue(
                'Password requires at least 1 uppercase character.' in
                resp.data.decode('utf-8'))
>>>>>>> d628c5b4

            resp = c.post('/register', data={
                'given_name': 'Randall',
                'surname': 'Degges',
                'email': 'r@rdegges.com',
                'password': 'hilolwoothi',
            })
            self.assertEqual(resp.status_code, 200)
<<<<<<< HEAD
            self.assertTrue('Password requires at least 1 numeric character.' in resp.data)
            self.assertFalse("developerMessage" in resp.data.decode('utf-8'))
=======
            self.assertTrue(
                'Password requires at least 1 numeric character.' in
                resp.data.decode('utf-8'))
>>>>>>> d628c5b4


class TestLogin(StormpathTestCase):
    """Test our login view."""

    def test_email_login(self):
        # Create a user.
        with self.app.app_context():
            User.create(
                given_name = 'Randall',
                surname = 'Degges',
                email = 'r@rdegges.com',
                password = 'woot1LoveCookies!',
            )

        # Attempt a login using email and password.
        with self.app.test_client() as c:
            resp = c.post('/login', data={
                'login': 'r@rdegges.com',
                'password': 'woot1LoveCookies!',
            })
            self.assertEqual(resp.status_code, 302)

    def test_username_login(self):
        # Create a user.
        with self.app.app_context():
            User.create(
                username = 'rdegges',
                given_name = 'Randall',
                surname = 'Degges',
                email = 'r@rdegges.com',
                password = 'woot1LoveCookies!',
            )

        # Attempt a login using username and password.
        with self.app.test_client() as c:
            resp = c.post('/login', data={
                'login': 'rdegges',
                'password': 'woot1LoveCookies!',
            })
            self.assertEqual(resp.status_code, 302)

    def test_error_messages(self):
        # Create a user.
        with self.app.app_context():
            User.create(
                username = 'rdegges',
                given_name = 'Randall',
                surname = 'Degges',
                email = 'r@rdegges.com',
                password = 'woot1LoveCookies!',
            )

        # Ensure that an error is raised if an invalid username or password is
        # specified.
        with self.app.test_client() as c:
            resp = c.post('/login', data={
                'login': 'rdegges',
                'password': 'hilol',
            })
            self.assertEqual(resp.status_code, 200)
<<<<<<< HEAD
            self.assertTrue('Invalid username or password.' in resp.data)
            self.assertFalse("developerMessage" in resp.data.decode('utf-8'))
=======
            self.assertTrue(
                'Invalid username or password.' in resp.data.decode('utf-8'))
>>>>>>> d628c5b4


class TestLogout(StormpathTestCase):
    """Test our logout view."""

    def test_logout_works_with_anonymous_users(self):
        with self.app.test_client() as c:
            resp = c.get('/logout')
            self.assertEqual(resp.status_code, 302)

    def test_logout_works(self):
        # Create a user.
        with self.app.app_context():
            User.create(
                given_name = 'Randall',
                surname = 'Degges',
                email = 'r@rdegges.com',
                password = 'woot1LoveCookies!',
            )

        with self.app.test_client() as c:
            # Log this user in.
            resp = c.post('/login', data={
                'login': 'r@rdegges.com',
                'password': 'woot1LoveCookies!',
            })
            self.assertEqual(resp.status_code, 302)

            # Log this user out.
            resp = c.get('/logout')
            self.assertEqual(resp.status_code, 302)<|MERGE_RESOLUTION|>--- conflicted
+++ resolved
@@ -88,14 +88,11 @@
                 'password': 'hilol',
             })
             self.assertEqual(resp.status_code, 200)
-<<<<<<< HEAD
-            self.assertTrue('Account password minimum length not satisfied.' in resp.data)
-            self.assertFalse("developerMessage" in resp.data.decode('utf-8'))
-=======
+
             self.assertTrue(
                 'Account password minimum length not satisfied.' in
                 resp.data.decode('utf-8'))
->>>>>>> d628c5b4
+            self.assertFalse("developerMessage" in resp.data.decode('utf-8'))
 
             resp = c.post('/register', data={
                 'given_name': 'Randall',
@@ -104,14 +101,11 @@
                 'password': 'hilolwoot1',
             })
             self.assertEqual(resp.status_code, 200)
-<<<<<<< HEAD
-            self.assertTrue('Password requires at least 1 uppercase character.' in resp.data)
-            self.assertFalse("developerMessage" in resp.data.decode('utf-8'))
-=======
+
             self.assertTrue(
                 'Password requires at least 1 uppercase character.' in
                 resp.data.decode('utf-8'))
->>>>>>> d628c5b4
+            self.assertFalse("developerMessage" in resp.data.decode('utf-8'))
 
             resp = c.post('/register', data={
                 'given_name': 'Randall',
@@ -120,14 +114,11 @@
                 'password': 'hilolwoothi',
             })
             self.assertEqual(resp.status_code, 200)
-<<<<<<< HEAD
-            self.assertTrue('Password requires at least 1 numeric character.' in resp.data)
-            self.assertFalse("developerMessage" in resp.data.decode('utf-8'))
-=======
+
             self.assertTrue(
                 'Password requires at least 1 numeric character.' in
                 resp.data.decode('utf-8'))
->>>>>>> d628c5b4
+            self.assertFalse("developerMessage" in resp.data.decode('utf-8'))
 
 
 class TestLogin(StormpathTestCase):
@@ -189,13 +180,10 @@
                 'password': 'hilol',
             })
             self.assertEqual(resp.status_code, 200)
-<<<<<<< HEAD
-            self.assertTrue('Invalid username or password.' in resp.data)
-            self.assertFalse("developerMessage" in resp.data.decode('utf-8'))
-=======
+
             self.assertTrue(
                 'Invalid username or password.' in resp.data.decode('utf-8'))
->>>>>>> d628c5b4
+            self.assertFalse("developerMessage" in resp.data.decode('utf-8'))
 
 
 class TestLogout(StormpathTestCase):
