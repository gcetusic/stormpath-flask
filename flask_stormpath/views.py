"""Our pluggable views."""


from facebook import get_user_from_cookie
from flask import (
    abort,
    current_app,
    flash,
    redirect,
    render_template,
    request,
)
from flask.ext.login import login_user
from six import string_types
from stormpath.resources.provider import Provider

from . import StormpathError, logout_user
from .forms import (
    ChangePasswordForm,
    ForgotPasswordForm,
    LoginForm,
    RegistrationForm,
)
from .models import User


def register():
    """
    Register a new user with Stormpath.

    This view will render a registration template, and attempt to create a new
    user account with Stormpath.

    The fields that are asked for, the URL this view is bound to, and the
    template that is used to render this page can all be controlled via
    Flask-Stormpath settings.
    """
    form = RegistrationForm()

    # If we received a POST request with valid information, we'll continue
    # processing.
    if form.validate_on_submit():
        fail = False

        # Iterate through all fields, grabbing the necessary form data and
        # flashing error messages if required.
        data = form.data
        for field in data.keys():
            if current_app.config['STORMPATH_ENABLE_%s' % field.upper()]:
                if current_app.config['STORMPATH_REQUIRE_%s' % field.upper()] and not data[field]:
                    fail = True

                    # Manually override the terms for first / last name to make
                    # errors more user friendly.
                    if field == 'given_name':
                        field = 'first name'

                    elif field == 'surname':
                        field = 'last name'

                    flash('%s is required.' % field.replace('_', ' ').title())

        # If there are no missing fields (per our settings), continue.
        if not fail:

            # Attempt to create the user's account on Stormpath.
            try:

                # Since Stormpath requires both the given_name and surname
                # fields be set, we'll just set the both to 'Anonymous' if
                # the user has # explicitly said they don't want to collect
                # those fields.
                data['given_name'] = data['given_name'] or 'Anonymous'
                data['surname'] = data['surname'] or 'Anonymous'

                # Create the user account on Stormpath.  If this fails, an
                # exception will be raised.
                account = User.create(**data)

                # If we're able to successfully create the user's account,
                # we'll log the user in (creating a secure session using
                # Flask-Login), then redirect the user to the
                # STORMPATH_REDIRECT_URL setting.
                login_user(account, remember=True)

                return redirect(current_app.config['STORMPATH_REDIRECT_URL'])
<<<<<<< HEAD
            except StormpathError, err:
                flash(err.message.get('message'))
=======
            except StormpathError as err:
                flash(err.message)
>>>>>>> d628c5b4

    return render_template(
        current_app.config['STORMPATH_REGISTRATION_TEMPLATE'],
        form = form,
    )


def login():
    """
    Log in an existing Stormpath user.

    This view will render a login template, then redirect the user to the next
    page (if authentication is successful).

    The fields that are asked for, the URL this view is bound to, and the
    template that is used to render this page can all be controlled via
    Flask-Stormpath settings.
    """
    form = LoginForm()

    # If we received a POST request with valid information, we'll continue
    # processing.
    if form.validate_on_submit():
        try:
            # Try to fetch the user's account from Stormpath.  If this
            # fails, an exception will be raised.
            account = User.from_login(form.login.data, form.password.data)

            # If we're able to successfully retrieve the user's account,
            # we'll log the user in (creating a secure session using
            # Flask-Login), then redirect the user to the ?next=<url>
            # query parameter, or the STORMPATH_REDIRECT_URL setting.
            login_user(account, remember=True)

            return redirect(request.args.get('next') or current_app.config['STORMPATH_REDIRECT_URL'])
<<<<<<< HEAD
        except StormpathError, err:
            flash(err.message.get('message'))
=======
        except StormpathError as err:
            flash(err.message)
>>>>>>> d628c5b4

    return render_template(
        current_app.config['STORMPATH_LOGIN_TEMPLATE'],
        form = form,
    )


def forgot():
    """
    Initialize 'password reset' functionality for a user who has forgotten his
    password.

    This view will render a forgot template, which prompts a user for their
    email address, then sends a password reset email.

    The URL this view is bound to, and the template that is used to render
    this page can all be controlled via Flask-Stormpath settings.
    """
    form = ForgotPasswordForm()

    # If we received a POST request with valid information, we'll continue
    # processing.
    if form.validate_on_submit():
        try:
            # Try to fetch the user's account from Stormpath.  If this
            # fails, an exception will be raised.
            account = current_app.stormpath_manager.application.send_password_reset_email(form.email.data)
            account.__class__ = User

            # If we're able to successfully send a password reset email to this
            # user, we'll display a success page prompting the user to check
            # their inbox to complete the password reset process.
            return render_template(
                current_app.config['STORMPATH_FORGOT_PASSWORD_EMAIL_SENT_TEMPLATE'],
                user = account,
            )
        except StormpathError as err:
            # If the error message contains 'https', it means something failed
            # on the network (network connectivity, most likely).
            if isinstance(err.message, string_types) and 'https' in err.message.lower():
                flash('Something went wrong! Please try again.')

            # Otherwise, it means the user is trying to reset an invalid email
            # address.
            else:
                flash('Invalid email address.')

    return render_template(
        current_app.config['STORMPATH_FORGOT_PASSWORD_TEMPLATE'],
        form = form,
    )


def forgot_change():
    """
    Allow a user to change his password.

    This can only happen if a use has reset their password, received the
    password reset email, then clicked the link in the email which redirects
    them to this view.

    The URL this view is bound to, and the template that is used to render
    this page can all be controlled via Flask-Stormpath settings.
    """
    try:
        account = current_app.stormpath_manager.application.verify_password_reset_token(request.args.get('sptoken'))
    except StormpathError as err:
        abort(400)

    form = ChangePasswordForm()

    # If we received a POST request with valid information, we'll continue
    # processing.
    if form.validate_on_submit():
        try:
            # Update this user's passsword.
            account.password = form.password.data
            account.save()

            # Log this user into their account.
            account = User.from_login(account.email, form.password.data)
            login_user(account, remember=True)

            return render_template(current_app.config['STORMPATH_FORGOT_PASSWORD_COMPLETE_TEMPLATE'])
        except StormpathError as err:
            if 'https' in err.message.lower():
                flash('Something went wrong! Please try again.')
            else:
                flash(err.message.get('message'))

    # If this is a POST request, and the form isn't valid, this means the
    # user's password was no good, so we'll display a message.
    elif request.method == 'POST':
        flash("Passwords don't match.")

    return render_template(
        current_app.config['STORMPATH_FORGOT_PASSWORD_CHANGE_TEMPLATE'],
        form = form,
    )


def facebook_login():
    """
    Handle Facebook login.

    When a user logs in with Facebook, all of the authentication happens on the
    client side with Javascript.  Since all authentication happens with
    Javascript, we *need* to force a newly created and / or logged in Facebook
    user to redirect to this view.

    What this view does is:

        - Read the user's session using the Facebook SDK, extracting the user's
          Facebook access token.
        - Once we have the user's access token, we send it to Stormpath, so that
          we can either create (or update) the user on Stormpath's side.
        - Then we retrieve the Stormpath account object for the user, and log
          them in using our normal session support (powered by Flask-Login).

    Although this is slighly complicated, this gives us the power to then treat
    Facebook users like any other normal Stormpath user -- we can assert group
    permissions, authentication, etc.

    The location this view redirects users to can be configured via
    Flask-Stormpath settings.
    """
    # First, we'll try to grab the Facebook user's data by accessing their
    # session data.
    facebook_user = get_user_from_cookie(
        request.cookies,
        current_app.config['STORMPATH_SOCIAL']['FACEBOOK']['app_id'],
        current_app.config['STORMPATH_SOCIAL']['FACEBOOK']['app_secret'],
    )

    # Now, we'll try to have Stormpath either create or update this user's
    # Stormpath account, by automatically handling the Facebook Graph API stuff
    # for us.
    try:
        account = User.from_facebook(facebook_user['access_token'])
    except StormpathError as err:
        social_directory_exists = False

        # If we failed here, it usually means that this application doesn't have
        # a Facebook directory -- so we'll create one!
        for asm in current_app.stormpath_manager.application.account_store_mappings:

            # If there is a Facebook directory, we know this isn't the problem.
            if (
                getattr(asm.account_store, 'provider') and
                asm.account_store.provider.provider_id == Provider.FACEBOOK
            ):
                social_directory_exists = True
                break

        # If there is a Facebook directory already, we'll just pass on the
        # exception we got.
        if social_directory_exists:
            raise err

        # Otherwise, we'll try to create a Facebook directory on the user's
        # behalf (magic!).
        dir = current_app.stormpath_manager.client.directories.create({
            'name': current_app.stormpath_manager.application.name + '-facebook',
            'provider': {
                'client_id': current_app.config['STORMPATH_SOCIAL']['FACEBOOK']['app_id'],
                'client_secret': current_app.config['STORMPATH_SOCIAL']['FACEBOOK']['app_secret'],
                'provider_id': Provider.FACEBOOK,
            },
        })

        # Now that we have a Facebook directory, we'll map it to our application
        # so it is active.
        asm = current_app.stormpath_manager.application.account_store_mappings.create({
            'application': current_app.stormpath_manager.application,
            'account_store': dir,
            'list_index': 99,
            'is_default_account_store': False,
            'is_default_group_store': False,
        })

        # Lastly, let's retry the Facebook login one more time.
        account = User.from_facebook(facebook_user['access_token'])

    # Now we'll log the new user into their account.  From this point on, this
    # Facebook user will be treated exactly like a normal Stormpath user!
    login_user(account, remember=True)

    return redirect(request.args.get('next') or current_app.config['STORMPATH_REDIRECT_URL'])


def google_login():
    """
    Handle Google login.

    When a user logs in with Google (using Javascript), Google will redirect
    the user to this view, along with an access code for the user.

    What we do here is grab this access code and send it to Stormpath to handle
    the OAuth negotiation.  Once this is done, we log this user in using normal
    sessions, and from this point on -- this user is treated like a normal
    system user!

    The location this view redirects users to can be configured via
    Flask-Stormpath settings.
    """
    # First, we'll try to grab the 'code' query string that Google should be
    # passing to us.  If this doesn't exist, we'll abort with a 400 BAD REQUEST
    # (since something horrible must have happened).
    code = request.args.get('code')
    if not code:
        abort(400)

    # Next, we'll try to have Stormpath either create or update this user's
    # Stormpath account, by automatically handling the Google API stuff for us.
    try:
        account = User.from_google(code)
    except StormpathError as err:
        social_directory_exists = False

        # If we failed here, it usually means that this application doesn't
        # have a Google directory -- so we'll create one!
        for asm in current_app.stormpath_manager.application.account_store_mappings:

            # If there is a Google directory, we know this isn't the problem.
            if (
                getattr(asm.account_store, 'provider') and
                asm.account_store.provider.provider_id == Provider.GOOGLE
            ):
                social_directory_exists = True
                break

        # If there is a Google directory already, we'll just pass on the
        # exception we got.
        if social_directory_exists:
            raise err

        # Otherwise, we'll try to create a Google directory on the user's
        # behalf (magic!).
        dir = current_app.stormpath_manager.client.directories.create({
            'name': current_app.stormpath_manager.application.name + '-google',
            'provider': {
                'client_id': current_app.config['STORMPATH_SOCIAL']['GOOGLE']['client_id'],
                'client_secret': current_app.config['STORMPATH_SOCIAL']['GOOGLE']['client_secret'],
                'redirect_uri': request.url_root[:-1] + current_app.config['STORMPATH_GOOGLE_LOGIN_URL'],
                'provider_id': Provider.GOOGLE,
            },
        })

        # Now that we have a Google directory, we'll map it to our application
        # so it is active.
        asm = current_app.stormpath_manager.application.account_store_mappings.create({
            'application': current_app.stormpath_manager.application,
            'account_store': dir,
            'list_index': 99,
            'is_default_account_store': False,
            'is_default_group_store': False,
        })

        # Lastly, let's retry the Facebook login one more time.
        account = User.from_google(code)

    # Now we'll log the new user into their account.  From this point on, this
    # Google user will be treated exactly like a normal Stormpath user!
    login_user(account, remember=True)

    return redirect(request.args.get('next') or current_app.config['STORMPATH_REDIRECT_URL'])


def logout():
    """
    Log a user out of their account.

    This view will log a user out of their account (destroying their session),
    then redirect the user to the home page of the site.
   """
    logout_user()
    return redirect('/')<|MERGE_RESOLUTION|>--- conflicted
+++ resolved
@@ -84,13 +84,9 @@
                 login_user(account, remember=True)
 
                 return redirect(current_app.config['STORMPATH_REDIRECT_URL'])
-<<<<<<< HEAD
-            except StormpathError, err:
+
+            except StormpathError as err:
                 flash(err.message.get('message'))
-=======
-            except StormpathError as err:
-                flash(err.message)
->>>>>>> d628c5b4
 
     return render_template(
         current_app.config['STORMPATH_REGISTRATION_TEMPLATE'],
@@ -126,13 +122,9 @@
             login_user(account, remember=True)
 
             return redirect(request.args.get('next') or current_app.config['STORMPATH_REDIRECT_URL'])
-<<<<<<< HEAD
-        except StormpathError, err:
+
+        except StormpathError as err:
             flash(err.message.get('message'))
-=======
-        except StormpathError as err:
-            flash(err.message)
->>>>>>> d628c5b4
 
     return render_template(
         current_app.config['STORMPATH_LOGIN_TEMPLATE'],
